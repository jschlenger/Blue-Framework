--- conflicted
+++ resolved
@@ -1,113 +1,109 @@
-#
-#   This file is part of BlueFramework, a simple 3D engine.
-#	Copyright (c) 2019 Technical University of Munich
-#	Chair of Computational Modeling and Simulation.
-#   
-#   BlueFramework is free software; you can redistribute it and/or modify
-#   it under the terms of the GNU General Public License Version 3
-#   as published by the Free Software Foundation.
-#   
-#   BlueFramework is distributed in the hope that it will be useful,
-#   but WITHOUT ANY WARRANTY; without even the implied warranty of
-#   MERCHANTABILITY or FITNESS FOR A PARTICULAR PURPOSE. See the
-#   GNU General Public License for more details.
-#   
-#   You should have received a copy of the GNU General Public License
-#   along with this program. If not, see <http://www.gnu.org/licenses/>.
-#
-
-add_definitions(-DNOMINMAX)
-add_definitions(-DBLUEFRAMEWORK_EXPORT)
-
-# Find includes in corresponding build directories
-set(CMAKE_INCLUDE_CURRENT_DIR ON)
-# Instruct CMake to run moc automatically when needed.
-set(CMAKE_AUTOMOC ON)
-
-# Unicode rules!
-add_definitions(-D_UNICODE -DQT_NO_KEYWORDS)
-if (WIN32)
-    # TODO: for now this only works on windows. Change BlueApplication.h to support GCC
-    add_definitions(-DBLUEAPPLICATION_EXPORT)
-endif(WIN32)
-
-file(GLOB BlueFramework_Application_Data_Source                            src/BlueFramework/Application/Data/*.*)
-file(GLOB BlueFramework_Application_DataManagement_Command_ENTITY_Source   src/BlueFramework/Application/DataManagement/Command/Entity/*.*)
-file(GLOB BlueFramework_Application_DataManagement_Command_Source          src/BlueFramework/Application/DataManagement/Command/*.*)
-file(GLOB BlueFramework_Application_DataManagement_DocumentState_Source    src/BlueFramework/Application/DataManagement/DocumentState/*.*)
-file(GLOB BlueFramework_Application_DataManagement_Notification_Source     src/BlueFramework/Application/DataManagement/Notification/*.*)
-file(GLOB BlueFramework_Application_DataManagement_Source                  src/BlueFramework/Application/DataManagement/*.*)
-file(GLOB BlueFramework_Application_Source                                 src/BlueFramework/Application/*.*)
-file(GLOB BlueFramework_Application_UserInterface_Source                   src/BlueFramework/Application/UserInterface/*.*)
-file(GLOB BlueFramework_Application_UserInterface_ViewPanel_Source         src/BlueFramework/Application/UserInterface/ViewPanel/*.*)
-
-source_group(BlueFramework\\Application                                   FILES ${BlueFramework_Application_Source})
-source_group(BlueFramework\\Application\\Data                             FILES ${BlueFramework_Application_Data_Source})
-source_group(BlueFramework\\Application\\DataManagement                   FILES ${BlueFramework_Application_DataManagement_Source})
-source_group(BlueFramework\\Application\\DataManagement\\Command          FILES ${BlueFramework_Application_DataManagement_Command_Source})
-source_group(BlueFramework\\Application\\DataManagement\\Command\\Entity  FILES ${BlueFramework_Application_DataManagement_Command_ENTITY_Source})
-source_group(BlueFramework\\Application\\DataManagement\\DocumentState    FILES ${BlueFramework_Application_DataManagement_DocumentState_Source})
-source_group(BlueFramework\\Application\\DataManagement\\Notification     FILES ${BlueFramework_Application_DataManagement_Notification_Source})
-source_group(BlueFramework\\Application\\UserInterface                    FILES ${BlueFramework_Application_UserInterface_Source})
-source_group(BlueFramework\\Application\\UserInterface\\ViewPanel         FILES ${BlueFramework_Application_UserInterface_ViewPanel_Source})
-
-add_library(BlueFramework.Application SHARED
-  ${BLUECORE_MOCS}
-  ${BLUECORE_UIS_H}
-  ${BLUECORE_UIS}
-  ${BlueFramework_Application_Data_Source}
-  ${BlueFramework_Application_DataManagement_Command_ENTITY_Source}
-  ${BlueFramework_Application_DataManagement_DocumentState_Source}
-  ${BlueFramework_Application_DataManagement_Notification_Source}
-  ${BlueFramework_Application_DataManagement_Source}
-  ${BlueFramework_Application_Source}
-  ${BlueFramework_Application_UserInterface_Source}
-  ${BlueFramework_Application_UserInterface_ViewPanel_Source}
-  ${BlueFramework_BLUAPPLICATION_Application_Source}
-)
-
-target_include_directories(BlueFramework.Application
-	PUBLIC
-		src
-	PRIVATE
-		${TINYXML2_INCLUDE_DIR}
-)
-
-target_link_libraries(BlueFramework.Application
-  BlueFramework.Core
-  BlueFramework.ImageProcessing
-  BlueFramework.Rasterizer
-  BlueFramework.Engine
-  # Qt5
-<<<<<<< HEAD
-  # ${Qt5Core_QTMAIN_LIBRARIES}  # <-- New target available via find_package ( Qt5Core )
-=======
-  Qt5::Core
->>>>>>> 04328de5
-  Qt5::Widgets
-  Qt5::Xml
-  Qt5::XmlPatterns
-)
-
-add_dependencies(BlueFramework.Application
-  BlueFramework.Core
-)
-
-# Use the Widgets module from Qt 5.
-# qt5_use_modules(BlueFramework.Application Widgets Xml XmlPatterns)
-
-install(TARGETS BlueFramework.Application
-   ARCHIVE DESTINATION lib/${MSVC_VERSION}/${CMAKE_VS_PLATFORM_NAME}/$<CONFIG>
-   COMPONENT library_files
-)
-
-install(DIRECTORY src/BlueFramework/Application/
-		DESTINATION include/BlueFramework/Application
-		COMPONENT include
-		FILES_MATCHING PATTERN "*.h" PATTERN "*.inl"
-)
-
-install(DIRECTORY src/BlueFramework/Application/ DESTINATION src/BlueFramework/Application
-		COMPONENT source
-        FILES_MATCHING PATTERN "*.cpp" PATTERN "*.h"
-)
+#
+#   This file is part of BlueFramework, a simple 3D engine.
+#	Copyright (c) 2019 Technical University of Munich
+#	Chair of Computational Modeling and Simulation.
+#   
+#   BlueFramework is free software; you can redistribute it and/or modify
+#   it under the terms of the GNU General Public License Version 3
+#   as published by the Free Software Foundation.
+#   
+#   BlueFramework is distributed in the hope that it will be useful,
+#   but WITHOUT ANY WARRANTY; without even the implied warranty of
+#   MERCHANTABILITY or FITNESS FOR A PARTICULAR PURPOSE. See the
+#   GNU General Public License for more details.
+#   
+#   You should have received a copy of the GNU General Public License
+#   along with this program. If not, see <http://www.gnu.org/licenses/>.
+#
+
+add_definitions(-DNOMINMAX)
+add_definitions(-DBLUEFRAMEWORK_EXPORT)
+
+# Find includes in corresponding build directories
+set(CMAKE_INCLUDE_CURRENT_DIR ON)
+# Instruct CMake to run moc automatically when needed.
+set(CMAKE_AUTOMOC ON)
+
+# Unicode rules!
+add_definitions(-D_UNICODE -DQT_NO_KEYWORDS)
+if (WIN32)
+    # TODO: for now this only works on windows. Change BlueApplication.h to support GCC
+    add_definitions(-DBLUEAPPLICATION_EXPORT)
+endif(WIN32)
+
+file(GLOB BlueFramework_Application_Data_Source                            src/BlueFramework/Application/Data/*.*)
+file(GLOB BlueFramework_Application_DataManagement_Command_ENTITY_Source   src/BlueFramework/Application/DataManagement/Command/Entity/*.*)
+file(GLOB BlueFramework_Application_DataManagement_Command_Source          src/BlueFramework/Application/DataManagement/Command/*.*)
+file(GLOB BlueFramework_Application_DataManagement_DocumentState_Source    src/BlueFramework/Application/DataManagement/DocumentState/*.*)
+file(GLOB BlueFramework_Application_DataManagement_Notification_Source     src/BlueFramework/Application/DataManagement/Notification/*.*)
+file(GLOB BlueFramework_Application_DataManagement_Source                  src/BlueFramework/Application/DataManagement/*.*)
+file(GLOB BlueFramework_Application_Source                                 src/BlueFramework/Application/*.*)
+file(GLOB BlueFramework_Application_UserInterface_Source                   src/BlueFramework/Application/UserInterface/*.*)
+file(GLOB BlueFramework_Application_UserInterface_ViewPanel_Source         src/BlueFramework/Application/UserInterface/ViewPanel/*.*)
+
+source_group(BlueFramework\\Application                                   FILES ${BlueFramework_Application_Source})
+source_group(BlueFramework\\Application\\Data                             FILES ${BlueFramework_Application_Data_Source})
+source_group(BlueFramework\\Application\\DataManagement                   FILES ${BlueFramework_Application_DataManagement_Source})
+source_group(BlueFramework\\Application\\DataManagement\\Command          FILES ${BlueFramework_Application_DataManagement_Command_Source})
+source_group(BlueFramework\\Application\\DataManagement\\Command\\Entity  FILES ${BlueFramework_Application_DataManagement_Command_ENTITY_Source})
+source_group(BlueFramework\\Application\\DataManagement\\DocumentState    FILES ${BlueFramework_Application_DataManagement_DocumentState_Source})
+source_group(BlueFramework\\Application\\DataManagement\\Notification     FILES ${BlueFramework_Application_DataManagement_Notification_Source})
+source_group(BlueFramework\\Application\\UserInterface                    FILES ${BlueFramework_Application_UserInterface_Source})
+source_group(BlueFramework\\Application\\UserInterface\\ViewPanel         FILES ${BlueFramework_Application_UserInterface_ViewPanel_Source})
+
+add_library(BlueFramework.Application SHARED
+  ${BLUECORE_MOCS}
+  ${BLUECORE_UIS_H}
+  ${BLUECORE_UIS}
+  ${BlueFramework_Application_Data_Source}
+  ${BlueFramework_Application_DataManagement_Command_ENTITY_Source}
+  ${BlueFramework_Application_DataManagement_DocumentState_Source}
+  ${BlueFramework_Application_DataManagement_Notification_Source}
+  ${BlueFramework_Application_DataManagement_Source}
+  ${BlueFramework_Application_Source}
+  ${BlueFramework_Application_UserInterface_Source}
+  ${BlueFramework_Application_UserInterface_ViewPanel_Source}
+  ${BlueFramework_BLUAPPLICATION_Application_Source}
+)
+
+target_include_directories(BlueFramework.Application
+	PUBLIC
+		src
+	PRIVATE
+		${TINYXML2_INCLUDE_DIR}
+)
+
+target_link_libraries(BlueFramework.Application
+  BlueFramework.Core
+  BlueFramework.ImageProcessing
+  BlueFramework.Rasterizer
+  BlueFramework.Engine
+  # Qt5
+  Qt5::Core
+  Qt5::Widgets
+  Qt5::Xml
+  Qt5::XmlPatterns
+)
+
+add_dependencies(BlueFramework.Application
+  BlueFramework.Core
+)
+
+# Use the Widgets module from Qt 5.
+# qt5_use_modules(BlueFramework.Application Widgets Xml XmlPatterns)
+
+install(TARGETS BlueFramework.Application
+   ARCHIVE DESTINATION lib/${MSVC_VERSION}/${CMAKE_VS_PLATFORM_NAME}/$<CONFIG>
+   COMPONENT library_files
+)
+
+install(DIRECTORY src/BlueFramework/Application/
+		DESTINATION include/BlueFramework/Application
+		COMPONENT include
+		FILES_MATCHING PATTERN "*.h" PATTERN "*.inl"
+)
+
+install(DIRECTORY src/BlueFramework/Application/ DESTINATION src/BlueFramework/Application
+		COMPONENT source
+        FILES_MATCHING PATTERN "*.cpp" PATTERN "*.h"
+)